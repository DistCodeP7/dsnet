--- conflicted
+++ resolved
@@ -5,19 +5,6 @@
 
 # Build controller binary
 RUN CGO_ENABLED=0 GOOS=linux go build -o /controller ./controller/main.go
-<<<<<<< HEAD
-
-# Base image for importing DSNet as a library
-FROM golang:1.25-alpine AS base
-WORKDIR /app
-COPY --from=builder /go/src/github.com/distcodep7/dsnet/ ./
-# Run tests to validate functionality
-RUN go test ./dsnet -v
-# Pre-compile DSNet package for faster runtime compilation
-RUN go build ./dsnet
-CMD ["sleep", "infinity"]
-=======
->>>>>>> c46ba8d1
 
 # Controller image for running the DSNet controller server
 FROM alpine:latest AS controller
